#!/usr/bin/python
# -*- coding: utf-8 -*-

'''
phue by Nathanaël Lécaudé - A Philips Hue Python library
Contributions by Marshall Perrin
https://github.com/studioimaginaire/phue
Original protocol hacking by rsmck : http://rsmck.co.uk/hue

Published under the GWTFPL - http://www.wtfpl.net

"Hue Personal Wireless Lighting" is a trademark owned by Koninklijke Philips Electronics N.V., see www.meethue.com for more information.
I am in no way affiliated with the Philips organization.

'''

import json
import os
import platform
import sys
if sys.version_info[0] > 2:
    PY3K = True
else:
    PY3K = False

if PY3K:
    import http.client as httplib
else:
    import httplib

import logging
logger = logging.getLogger('phue')
logging.basicConfig(level=logging.INFO)

if platform.system() == 'Windows':
    USER_HOME = 'USERPROFILE'
else:
    USER_HOME = 'HOME'


class Light(object):

    """ Hue Light object

    Light settings can be accessed or set via the properties of this object.

    """
    def __init__(self, bridge, light_id):
        self.bridge = bridge
        self.light_id = light_id

        self._name = None
        self._on = None
        self._brightness = None
        self._colormode = None
        self._hue = None
        self._saturation = None
        self._xy = None
        self._colortemp = None
        self._alert = None
        self.transitiontime = None  # default
        self._reset_bri_after_on = None

    def __repr__(self):
        # like default python repr function, but add light name
        return '<{0}.{1} object "{2}" at {3}>'.format(
            self.__class__.__module__,
            self.__class__.__name__,
            self.name,
            hex(id(self)))

    # Wrapper functions for get/set through the bridge, adding support for
    # remembering the transitiontime parameter if the user has set it
    def _get(self, *args, **kwargs):
        return self.bridge.get_light(self.light_id, *args, **kwargs)

    def _set(self, *args, **kwargs):

        if self.transitiontime is not None:
            kwargs['transitiontime'] = self.transitiontime
            logger.debug("Setting with transitiontime = {0} ds = {1} s".format(
                self.transitiontime, float(self.transitiontime) / 10))

            if args[0] == 'on' and args[1] is False:
                self._reset_bri_after_on = True
        return self.bridge.set_light(self.light_id, *args, **kwargs)

    @property
    def name(self):
        '''Get or set the name of the light [string]'''
        if PY3K:
            self._name = self._get('name')
        else:
            self._name = self._get('name').encode('utf-8')
        return self._name

    @name.setter
    def name(self, value):
        old_name = self.name
        self._name = value
        self._set('name', self._name)

        logger.debug("Renaming light from '{0}' to '{1}'".format(
            old_name, value))

        self.bridge.lights_by_name[self.name] = self
        del self.bridge.lights_by_name[old_name]

    @property
    def on(self):
        '''Get or set the state of the light [True|False]'''
        self._on = self._get('on')
        return self._on

    @on.setter
    def on(self, value):

        # Some added code here to work around known bug where
        # turning off with transitiontime set makes it restart on brightness = 1
        # see
        # http://www.everyhue.com/vanilla/discussion/204/bug-with-brightness-when-requesting-ontrue-transitiontime5

        # if we're turning off, save whether this bug in the hardware has been
        # invoked
        if self._on and value is False:
            self._reset_bri_after_on = self.transitiontime is not None
            if self._reset_bri_after_on:
                logger.warning(
                    'Turned off light with transitiontime specified, brightness will be reset on power on')

        self._set('on', value)

        # work around bug by resetting brightness after a power on
        if self._on is False and value is True:
            if self._reset_bri_after_on:
                logger.warning(
                    'Light was turned off with transitiontime specified, brightness needs to be reset now.')
                self.brightness = self._brightness
                self._reset_bri_after_on = False

        self._on = value

    @property
    def colormode(self):
        '''Get the color mode of the light [hue|xy|ct]'''
        self._colormode = self._get('colormode')
        return self._colormode

    @property
    def brightness(self):
        '''Get or set the brightness of the light [0-254].

        0 is not off'''

        self._brightness = self._get('bri')
        return self._brightness

    @brightness.setter
    def brightness(self, value):
        self._brightness = value
        result = self._set('bri', self._brightness)

    @property
    def hue(self):
        '''Get or set the hue of the light [0-65535]'''
        self._hue = self._get('hue')
        return self._hue

    @hue.setter
    def hue(self, value):
        self._hue = int(value)
        self._set('hue', self._hue)

    @property
    def saturation(self):
        '''Get or set the saturation of the light [0-254]

        0 = white
        254 = most saturated
        '''
        self._saturation = self._get('sat')
        return self._saturation

    @saturation.setter
    def saturation(self, value):
        self._saturation = value
        self._set('sat', self._saturation)

    @property
    def xy(self):
        '''Get or set the color coordinates of the light [ [0.0-1.0, 0.0-1.0] ]

        This is in a color space similar to CIE 1931 (but not quite identical)
        '''
        self._xy = self._get('xy')
        return self._xy

    @xy.setter
    def xy(self, value):
        self._xy = value
        self._set('xy', self._xy)

    @property
    def colortemp(self):
        '''Get or set the color temperature of the light, in units of mireds [154-500]'''
        self._colortemp = self._get('ct')
        return self._colortemp

    @colortemp.setter
    def colortemp(self, value):
        if value < 154:
            logger.warn('154 mireds is coolest allowed color temp')
        elif value > 500:
            logger.warn('500 mireds is warmest allowed color temp')
        self._colortemp = value
        self._set('ct', self._colortemp)

    @property
    def colortemp_k(self):
        '''Get or set the color temperature of the light, in units of Kelvin [2000-6500]'''
        self._colortemp = self._get('ct')
        return int(round(1e6 / self._colortemp))

    @colortemp_k.setter
    def colortemp_k(self, value):
        if value > 6500:
            logger.warn('6500 K is max allowed color temp')
            value = 6500
        elif value < 2000:
            logger.warn('2000 K is min allowed color temp')
            value = 2000

        colortemp_mireds = int(round(1e6 / value))
        logger.debug("{0:d} K is {1} mireds".format(value, colortemp_mireds))
        self.colortemp = colortemp_mireds

    @property
    def alert(self):
        '''Get or set the alert state of the light [select|lselect|none]'''
        self._alert = self._get('alert')
        return self._alert

    @alert.setter
    def alert(self, value):
        if value is None:
            value = 'none'
        self._alert = value
        self._set('alert', self._alert)


class LightGroup(Light):

    """ A group of Hue lights, tracked as a group on the bridge

    Example:

        >>> b = Bridge()
        >>> g1 = LightGroup(b, 1)
        >>> g1.hue = 50000 # all lights in that group turn blue
        >>> g1.on = False # all will turn off

        >>> g2 = LightGroup(b, 'Kitchen')  # you can also look up groups by name
        >>>                                # will raise a LookupError if the name doesn't match

    """

    def __init__(self, bridge, group_id):
        Light.__init__(self, bridge, None)
        del self.light_id  # not relevant for a group

        try:
            self.group_id = int(group_id)
        except:
            name = group_id
            groups = bridge.get_group()
            for idnumber, info in groups.items():
                if info['name'] == name:
                    self.group_id = int(idnumber)
                    break
            else:
                raise LookupError("Could not find a group by that name.")

    # Wrapper functions for get/set through the bridge, adding support for
    # remembering the transitiontime parameter if the user has set it
    def _get(self, *args, **kwargs):
        return self.bridge.get_group(self.group_id, *args, **kwargs)

    def _set(self, *args, **kwargs):
        # let's get basic group functionality working first before adding
        # transition time...
        if self.transitiontime is not None:
            kwargs['transitiontime'] = self.transitiontime
            logger.debug("Setting with transitiontime = {0} ds = {1} s".format(
                self.transitiontime, float(self.transitiontime) / 10))

            if args[0] == 'on' and args[1] is False:
                self._reset_bri_after_on = True
        return self.bridge.set_group(self.group_id, *args, **kwargs)

    @property
    def name(self):
        '''Get or set the name of the light group [string]'''
        self._name = self._get('name')
        return self._name

    @name.setter
    def name(self, value):
        old_name = self.name
        logger.debug("Renaming light group from '{0}' to '{1}'".format(
            old_name, value))
        self._set('name', self._name)

    @property
    def lights(self):
        """ Return a list of all lights in this group"""
        # response = self.bridge.request('GET', '/api/{0}/groups/{1}'.format(self.bridge.username, self.group_id))
        # return [Light(self.bridge, int(l)) for l in response['lights']]
        return [Light(self.bridge, int(l)) for l in self._get('lights')]

    @lights.setter
    def lights(self, value):
        """ Change the lights that are in this group"""
        logger.debug("Setting lights in group {0} to {1}".format(
            self.group_id, str(value)))
        self._set('lights', value)


class AllLights(LightGroup):

    """ All the Hue lights connected to your bridge

    This makes use of the semi-documented feature that
    "Group 0" of lights appears to be a group automatically
    consisting of all lights.  This is not returned by
    listing the groups, but is accessible if you explicitly
    ask for group 0.
    """
    def __init__(self, bridge=None):
        if bridge is None:
            bridge = Bridge()
        LightGroup.__init__(self, bridge, 0)


class Bridge(object):

    """ Interface to the Hue ZigBee bridge

    You can obtain Light objects by calling the get_light_objects method:

        >>> b = Bridge(ip='192.168.1.100')
        >>> b.get_light_objects()
        [<phue.Light at 0x10473d750>,
         <phue.Light at 0x1046ce110>]

    Or more succinctly just by accessing this Bridge object as a list or dict:

        >>> b[0]
        <phue.Light at 0x10473d750>
        >>> b['Kitchen']
        <phue.Light at 0x1046ce110>



    """
    def __init__(self, ip=None, username=None, logging='info'):
        """ Initialization function.

        Parameters:
        ------------
        ip : string
            IP address as dotted quad
        username : string, optional

        """
        self.set_logging(logging)

        if os.access(os.getenv(USER_HOME), os.W_OK):
            self.config_file_path = os.path.join(
                os.getenv(USER_HOME), '.python_hue')
        else:
            self.config_file_path = os.path.join(os.getcwd(), '.python_hue')

        self.ip = ip
        self.username = username
        self.lights_by_id = {}
        self.lights_by_name = {}
        self._name = None

        # self.minutes = 600 # these do not seem to be used anywhere?
        # self.seconds = 10

        self.connect()

    def set_logging(self, level):
        """ Change logging level for this bridge and all lights, groups, etc on it
        See  python's logging module for an overview of logging functionality

        level : string, 'info' or 'debug'

        """
        if level == 'debug':
            logger.setLevel(logging.DEBUG)
        elif level == 'info':
            logger.setLevel(logging.INFO)
        logger.info("Logging level set to " + level)

    @property
    def name(self):
        '''Get or set the name of the bridge [string]'''
        self._name = self.request(
            'GET', '/api/' + self.username + '/config')['name']
        return self._name

    @name.setter
    def name(self, value):
        self._name = value
        data = {'name': self._name}
        self.request(
            'PUT', '/api/' + self.username + '/config', json.dumps(data))

    def request(self, mode='GET', address=None, data=None):
        """ Utility function for HTTP GET/PUT requests for the API"""
        connection = httplib.HTTPConnection(self.ip)
        if mode == 'GET' or mode == 'DELETE':
            connection.request(mode, address)
        if mode == 'PUT' or mode == 'POST':
            connection.request(mode, address, data)

        logger.debug("{0} {1} {2}".format(mode, address, str(data)))

        result = connection.getresponse()
        connection.close()
        if PY3K:
            return json.loads(str(result.read(), encoding='utf-8'))
        else:
            result_str = result.read()
            logger.debug(result_str)
            return json.loads(result_str)

    def register_app(self):
        """ Register this computer with the Hue bridge hardware and save the resulting access token """
        registration_request = {"devicetype": "python_hue"}
        data = json.dumps(registration_request)
        response = self.request('POST', '/api', data)
        for line in response:
            for key in line:
                if 'success' in key:
                    with open(self.config_file_path, 'w') as f:
                        logger.info(
                            'Writing configuration file to ' + self.config_file_path)
                        f.write(json.dumps({self.ip: line['success']}))
                        logger.info('Reconnecting to the bridge')
                    self.connect()
                if 'error' in key:
                    if line['error']['type'] == 101:
                        logger.info(
                            'Please press button on bridge to register application and call connect() method')
                    if line['error']['type'] == 7:
                        logger.info('Unknown username')

    def connect(self):
        """ Connect to the Hue bridge """
        logger.info('Attempting to connect to the bridge...')
        # If the ip and username were provided at class init
        if self.ip is not None and self.username is not None:
            logger.info('Using ip: ' + self.ip)
            logger.info('Using username: ' + self.username)
            return

        if self.ip is None or self.username is None:
            try:
                with open(self.config_file_path) as f:
                    config = json.loads(f.read())
                    if self.ip is None:
                        self.ip = list(config.keys())[0]
                        logger.info('Using ip from config: ' + self.ip)
                    else:
                        logger.info('Using ip: ' + self.ip)
                    if self.username is None:
                        self.username = config[self.ip]['username']
                        logger.info(
                            'Using username from config: ' + self.username)
                    else:
                        logger.info('Using username: ' + self.username)
            except Exception as e:
                logger.info(
                    'Error opening config file, will attempt bridge registration')
                self.register_app()

    def get_light_id_by_name(self, name):
        """ Lookup a light id based on string name. Case-sensitive. """
        lights = self.get_light()
        for light_id in lights:
            if PY3K:
                if name == lights[light_id]['name']:
                    return light_id
            else:
                if unicode(name, encoding='utf-8') == lights[light_id]['name']:
                    return light_id
        return False

    def get_light_objects(self, mode='list'):
        """Returns a collection containing the lights, either by name or id (use 'id' or 'name' as the mode)
        The returned collection can be either a list (default), or a dict.
        Set mode='id' for a dict by light ID, or mode='name' for a dict by light name.   """
        if self.lights_by_id == {}:
            lights = self.request('GET', '/api/' + self.username + '/lights/')
            for light in lights:
                self.lights_by_id[int(light)] = Light(self, int(light))
                self.lights_by_name[lights[light][
                    'name']] = self.lights_by_id[int(light)]
        if mode == 'id':
            return self.lights_by_id
        if mode == 'name':
            return self.lights_by_name
        if mode == 'list':
            return [self.lights_by_id[x] for x in range(1, len(self.lights_by_id) + 1)]

    def __getitem__(self, key):
        """ Lights are accessibly by indexing the bridge either with
        an integer index or string name. """
        if self.lights_by_id == {}:
            self.get_light_objects()

        try:
            return self.lights_by_id[key]
        except:
            try:
                return self.lights_by_name[key]
            except:
                raise KeyError(
                    'Not a valid key (integer index starting with 1, or light name): ' + str(key))

    @property
    def lights(self):
        """ Access lights as a list """
        return self.get_light_objects(mode='list')

    def get_api(self):
        """ Returns the full api dictionary """
        return self.request('GET', '/api/' + self.username)

    def get_light(self, light_id=None, parameter=None):
        """ Gets state by light_id and parameter"""

        if PY3K:
            if isinstance(light_id, str):
                light_id = self.get_light_id_by_name(light_id)
        else:
            if isinstance(light_id, str) or isinstance(light_id, unicode):
                light_id = self.get_light_id_by_name(light_id)
        if light_id is None:
            return self.request('GET', '/api/' + self.username + '/lights/')
        state = self.request(
            'GET', '/api/' + self.username + '/lights/' + str(light_id))
        if parameter is None:
            return state
        if parameter == 'name':
            return state[parameter]
        else:
            return state['state'][parameter]

    def set_light(self, light_id, parameter, value=None, transitiontime=None):
        """ Adjust properties of one or more lights.

        light_id can be a single lamp or an array of lamps
        parameters: 'on' : True|False , 'bri' : 0-254, 'sat' : 0-254, 'ct': 154-500

        transitiontime : in **deciseconds**, time for this transition to take place
                         Note that transitiontime only applies to *this* light
                         command, it is not saved as a setting for use in the future!
                         Use the Light class' transitiontime attribute if you want
                         persistent time settings.

        """
        if isinstance(parameter, dict):
            data = parameter
        else:
            data = {parameter: value}

        if transitiontime is not None:
            data['transitiontime'] = int(round(
                transitiontime))  # must be int for request format

        light_id_array = light_id
        if PY3K:
            if isinstance(light_id, int) or isinstance(light_id, str):
                light_id_array = [light_id]
        else:
            if isinstance(light_id, int) or isinstance(light_id, str) or isinstance(light_id, unicode):
                light_id_array = [light_id]
        result = []
        for light in light_id_array:
            logger.debug(str(data))
            if parameter == 'name':
                result.append(self.request('PUT', '/api/' + self.username + '/lights/' + str(
                    light_id), json.dumps(data)))
            else:
                if PY3K:
                    if isinstance(light, str):
                        converted_light = self.get_light_id_by_name(light)
                    else:
                        converted_light = light
                else:
                    if isinstance(light, str) or isinstance(light, unicode):
                            converted_light = self.get_light_id_by_name(light)
                    else:
                        converted_light = light
                result.append(self.request('PUT', '/api/' + self.username + '/lights/' + str(
                    converted_light) + '/state', json.dumps(data)))
            if 'error' in list(result[-1][0].keys()):
                logger.warn("ERROR: {0} for light {1}".format(
                    result[-1][0]['error']['description'], light))

        logger.debug(result)
        return result

    # Groups of lights #####
    @property
    def groups(self):
        """ Access groups as a list """
        return [LightGroup(self, groupid) for groupid in self.get_group().keys()]

    def get_group(self, group_id=None, parameter=None):
        if group_id is None:
            return self.request('GET', '/api/' + self.username + '/groups/')
        if parameter is None:
            return self.request('GET', '/api/' + self.username + '/groups/' + str(group_id))
        elif parameter == 'name' or parameter == 'lights':
            return self.request('GET', '/api/' + self.username + '/groups/' + str(group_id))[parameter]
        else:
            return self.request('GET', '/api/' + self.username + '/groups/' + str(group_id))['action'][parameter]

    def set_group(self, group_id, parameter, value=None, transitiontime=None):
        """ Change light settings for a group

        group_id : int, id number for group
        parameter : 'name' or 'lights'
        value: string, or list of light IDs if you're setting the lights

        """

        if isinstance(parameter, dict):
            data = parameter
        elif parameter == 'lights' and isinstance(value, list):
            data = {parameter: [str(x) for x in value]}
        else:
            data = {parameter: value}

        if transitiontime is not None:
            data['transitiontime'] = int(round(
                transitiontime))  # must be int for request format

        if parameter == 'name' or parameter == 'lights':
            return self.request('PUT', '/api/' + self.username + '/groups/' + str(group_id), json.dumps(data))
        else:
            return self.request('PUT', '/api/' + self.username + '/groups/' + str(group_id) + '/action', json.dumps(data))

    def create_group(self, name, lights=None):
        """ Create a group of lights

        Parameters
        ------------
        name : string
            Name for this group of lights
        lights : list
            List of lights to be in the group.

        """
        data = {'lights': [str(x) for x in lights], 'name': name}
        return self.request('POST', '/api/' + self.username + '/groups/', json.dumps(data))

    def delete_group(self, group_id):
        return self.request('DELETE', '/api/' + self.username + '/groups/' + str(group_id))

    @property
    def groups(self):
        """ Access groups as a list """
        return [LightGroup(self, groupid) for groupid in self.get_group().keys()]

    # Schedules #####
    def get_schedule(self, schedule_id=None, parameter=None):
        if schedule_id is None:
            return self.request('GET', '/api/' + self.username + '/schedules')
        if parameter is None:
            return self.request('GET', '/api/' + self.username + '/schedules/' + str(schedule_id))

    def create_schedule(self, name, time, light_id, data, description=' '):
        schedule = {
            'name': name,
            'time': time,
            'description': description,
            'command':
            {
            'method': 'PUT',
            'address': '/api/' + self.username +
                '/lights/' + str(light_id) + '/state',
            'body': data
            }
        }
        return self.request('POST', '/api/' + self.username + '/schedules', json.dumps(schedule))

    def create_group_schedule(
            self, name, time, group_id, data, description=' '):
        schedule = {
            'name': name,
            'time': time,
            'description': description,
            'command':
            {
            'method': 'PUT',
            'address': '/api/' + self.username +
                '/groups/' + str(group_id) + '/action',
            'body': data
            }
        }
        return self.request('POST', '/api/' + self.username + '/schedules', json.dumps(schedule))

    def delete_schedule(self, schedule_id):
        return self.request('DELETE', '/api/' + self.username + '/schedules/' + str(schedule_id))

if __name__ == '__main__':
    import argparse

    parser = argparse.ArgumentParser()
    parser.add_argument('--host', required=True)
    args = parser.parse_args()
<<<<<<< HEAD
    print(args.pos1)

'''
light 1 on
light 2 off


group 1 on
group 2 off

light Cuisine on
light Cuisine off

'''
=======
    b = Bridge(args.host)
>>>>>>> b9cb9856
<|MERGE_RESOLUTION|>--- conflicted
+++ resolved
@@ -725,21 +725,5 @@
     parser = argparse.ArgumentParser()
     parser.add_argument('--host', required=True)
     args = parser.parse_args()
-<<<<<<< HEAD
-    print(args.pos1)
-
-'''
-light 1 on
-light 2 off
-
-
-group 1 on
-group 2 off
-
-light Cuisine on
-light Cuisine off
-
-'''
-=======
+
     b = Bridge(args.host)
->>>>>>> b9cb9856
